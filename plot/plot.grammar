--- conflicted
+++ resolved
@@ -31,11 +31,7 @@
   # use $DSValue instead of $Value to prevent too many duplicates
   (rule $DSValue (anyvalue) (ConstantFn *) (floating 1))
   (rule $Action ($DSPathPattern $DSValue) (interactive.JsonFn Join) (floating 1))
-<<<<<<< HEAD
 )
-
-(rule $Action (new $FileName) (lambda v (: new (var v))) (anchored 1))
-(rule $FileName ($TOKEN) (interactive.JsonFn Template))
 
 ################################
 # Initial Plot Generation
@@ -64,6 +60,4 @@
   (rule $ROOT ($InitMark $InitChannelDefs)
         (interactive.JsonInitFn Concretize) (floating 1))
 
-=======
->>>>>>> b128a369
 )