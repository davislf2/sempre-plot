--- conflicted
+++ resolved
@@ -15,13 +15,8 @@
 #generate candidates from lexicon
 
 # generate candidates from the paths, should be floating
-<<<<<<< HEAD
-(rule $PathPattern (anypath) (ConstantFn *))
-(rule $Value (anyvalue) (ConstantFn *)) 
-=======
 (rule $PathPattern (anypath) (ConstantFn *) (floating 1))
 (rule $Value (anyvalue) (ConstantFn *) (floating 1))
->>>>>>> fc05cfca
 
 (rule $Action ($PathPattern $Value) (interactive.JsonFn Join) (floating 1))
 
