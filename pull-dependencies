#!/usr/bin/env ruby

# SEMPRE depends on several library/data files into |lib|.  Run this script to
# copy those dependencies to your local directory.  This allows you to run
# SEMPRE from anywhere.  This file consists of a set of modules (which loosely
# correspond to the code modules).
#
# The master copy of these dependencies are stored on the Stanford NLP machines.
#
# Usage:
#   ./pull-dependencies <module-1> ... <module-n>
#
# For developers with ssh access to NLP machines, there are two more local commands:
# - Copy or link |sourcePath| into lib/|dir|.
#   ./pull-dependencies -l <module-1> ... <module-n>
# - Deploy the dependencies to the NLP machines's public www.
#   ./pull-dependencies -l -r <module-1> ... <module-n>

# Specify the version of the dependencies
# (To developer: Update this before releasing a new version!)
$version = '2.0'

$isLocal = ARGV.index('-l')
$isRelease = ARGV.index('-r')
if $isRelease and not $isLocal
  puts "ERROR: To release, must use both -l and -r"
  exit 1
end
ARGV.delete_if { |x| x == '-l' or x == '-r' }

def isZip(name)
  # Directories are zipped
  name.end_with?('.exec') or name !~ /\./
end

def pull(sourcePath, dir=nil, opts={})
  puts sourcePath
  destDir = 'lib' + (dir ? '/' + dir : '')
  system "mkdir -p #{destDir}"

  name = File.basename(sourcePath)
  ext = isZip(name) ? '.zip' : ''

  if not $isLocal and not $isRelease
    # Download url => localPath
    if sourcePath.start_with?('http://') || sourcePath.start_with?('https://')
      url = sourcePath
    else
      url = 'http://nlp.stanford.edu/software/sempre/dependencies-' + $version + sourcePath + ext
    end
    localPath = destDir + '/' + name + ext
    system "mkdir -p #{File.dirname(localPath)}" or exit 1
    system "wget -c '#{url}' -O #{localPath}" or exit 1
    # Unzip localPath to destDir if it's a zip file
    if isZip(name)
      system "cd #{File.dirname(localPath)} && unzip #{File.basename(localPath)}" or exit 1
      system "rm #{localPath}" or exit 1
    end
  else
    rsyncOpts = '-rlptDzi'  # Preserve everything except groups and permissions
    if $isRelease
      # Copy sourcePath to cluster
      baseDeployPath = '/u/apache/htdocs/static/software/sempre/dependencies-' + $version
      deployPath = baseDeployPath + sourcePath + ext
      system "mkdir -p #{File.dirname(deployPath)}" or exit 1
      if File.exists?(sourcePath)
        if isZip(name)
          system "cd #{File.dirname(sourcePath)} && zip -r #{deployPath} #{File.basename(sourcePath)}" or exit 1
        else
          if opts[:symlink]
            system "ln -sf #{File.expand_path(sourcePath)} #{deployPath}" or exit 1
          else
            system "rsync #{rsyncOpts} #{sourcePath} #{deployPath}" or exit 1
          end
        end
      else
        system "rsync #{rsyncOpts} jamie.stanford.edu:#{sourcePath} #{deployPath}" or exit 1
      end
      system "chmod -R og=u #{baseDeployPath}" #or exit 1
    else
      # Download sourcePath from cluster to destDir
      if File.exists?(sourcePath)
        if opts[:symlink]
          system "ln -sf #{File.expand_path(sourcePath)} #{destDir}" or exit 1
        else
          system "rsync #{rsyncOpts} #{sourcePath} #{destDir}" or exit 1
        end
      else
        system "rsync #{rsyncOpts} jamie.stanford.edu:#{sourcePath} #{destDir}" or exit 1
      end
    end
  end
end

# source: path to master git repository
def updateGit(source)
  dir = File.basename(source.sub(/\.git$/, ''))
  if File.exists?(dir)
    system 'cd '+dir+' && git pull' or exit 1
  else
    system 'git clone ' + source or exit 1
  end
end

def downloadExec(path)
  ['options.map', 'params', 'grammar'].each { |file|
    if File.exists?(path+'/'+file)
      pull(path+'/'+file, 'models/'+File.basename(path))
    end
  }
end

$modules = []
def addModule(name, description, func)
  $modules << [name, description, func]
end

############################################################

addModule('core', 'Core utilities (need to compile)', lambda {
  # fig: options parsing, experiment management, utils
  updateGit('https://github.com/percyliang/fig')
  system 'make -C fig' or exit 1
  system 'mkdir -p lib && cd lib && ln -sf ../fig/fig.jar' or exit 1

  # Google libraries
  pull('/u/nlp/data/semparse/resources/guava-14.0.1.jar')

  # TestNG -- testing framework
  pull('/u/nlp/data/semparse/resources/testng-6.8.5.jar')
  pull('/u/nlp/data/semparse/resources/jcommander-1.30.jar')

  # Checkstyle: make sure code looks fine
  pull('/u/nlp/data/semparse/resources/checkstyle')

  # JSON
  pull('/u/nlp/data/semparse/resources/jackson-core-2.2.0.jar')
  pull('/u/nlp/data/semparse/resources/jackson-annotations-2.2.0.jar')
  pull('/u/nlp/data/semparse/resources/jackson-databind-2.2.0.jar')

  # jLine from maven central
  pull('http://central.maven.org/maven2/jline/jline/2.14.2/jline-2.14.2.jar')
})

addModule('corenlp', 'Stanford CoreNLP 3.6.0', lambda {
  pull('/u/nlp/data/semparse/resources/stanford-corenlp-full-2015-12-09.zip', '', {:symlink => true})
  if not File.exists?('lib/stanford-corenlp-full-2015-12-09')
    system "cd lib && unzip stanford-corenlp-full-2015-12-09.zip" or exit 1
  end
  pull('/u/nlp/data/semparse/resources/stanford-corenlp-caseless-2015-04-20-models.jar',
       'stanford-corenlp-full-2015-12-09', {:symlink => true})
  # Remove old file (for backward compatibility)
  if Dir.glob('lib/stanford-corenlp*.jar').any?
    system 'rm -v lib/stanford-corenlp*.jar' or exit 1
  end
  {'stanford-corenlp-3.6.0.jar' => 'stanford-corenlp.jar',
   'stanford-corenlp-3.6.0-models.jar' => 'stanford-corenlp-models.jar',
   'stanford-corenlp-caseless-2015-04-20-models.jar' => 'stanford-corenlp-caseless-models.jar',
   'joda-time.jar' => 'joda-time.jar',
<<<<<<< HEAD
   'jollyday.jar' => 'jollyday.jar'}.each { |key, value|
=======
   'jollyday.jar' => 'jollyday.jar',
   'ejml-0.23.jar' => 'ejml.jar',
   'slf4j-api.jar' => 'slf4j-api.jar',
   'slf4j-simple.jar' => 'slf4j-simple.jar',
  }.each { |key, value|
>>>>>>> ff129650
    system "ln -sfv stanford-corenlp-full-2015-12-09/#{key} lib/#{value}" or exit 1
  }
})

addModule('corenlp-3.2.0', 'Stanford CoreNLP 3.2.0 (for backward reproducibility)', lambda {
  pull('/u/nlp/data/semparse/resources/stanford-corenlp-full-2013-06-20.zip', '', {:symlink => true})
  if not File.exists?('lib/stanford-corenlp-full-2013-06-20')
    system "cd lib && unzip stanford-corenlp-full-2013-06-20.zip" or exit 1
  end
  pull('/u/nlp/data/semparse/resources/stanford-corenlp-caseless-2013-06-07-models.jar',
       'stanford-corenlp-full-2013-06-20', {:symlink => true})
  # Remove old file (for backward compatibility)
  if Dir.glob('lib/stanford-corenlp*.jar').any?
    system 'rm -v lib/stanford-corenlp*.jar' or exit 1
  end
  {'stanford-corenlp-3.2.0.jar' => 'stanford-corenlp.jar',
   'stanford-corenlp-3.2.0-models.jar' => 'stanford-corenlp-models.jar',
   'stanford-corenlp-caseless-2013-06-07-models.jar' => 'stanford-corenlp-caseless-models.jar',
   'joda-time.jar' => 'joda-time.jar',
<<<<<<< HEAD
   'jollyday.jar' => 'jollyday.jar'}.each { |key, value|
=======
   'jollyday.jar' => 'jollyday.jar'
  }.each { |key, value|
>>>>>>> ff129650
    system "ln -sfv stanford-corenlp-full-2013-06-20/#{key} lib/#{value}" or exit 1
  }
})

addModule('freebase', 'Freebase: need to construct Freebase schemas', lambda {
  # Freebase schema
  pull('/u/nlp/data/semparse/scr/freebase/state/execs/93.exec/schema2.ttl', 'fb_data/93.exec')

  # Lucene libraries
  pull('/u/nlp/data/semparse/resources/lucene-core-4.4.0.jar')
  pull('/u/nlp/data/semparse/resources/lucene-analyzers-common-4.4.0.jar')
  pull('/u/nlp/data/semparse/resources/lucene-queryparser-4.4.0.jar')

  # Freebase data (for lexicon)
  pull('/u/nlp/data/semparse/scr/fb_data/7', 'fb_data')

  # WebQuestions dataset
  pull('/u/nlp/data/semparse/webquestions/dataset_11/webquestions.examples.train.json', 'data/webquestions/dataset_11')
  pull('/u/nlp/data/semparse/webquestions/dataset_11/webquestions.examples.test.json', 'data/webquestions/dataset_11')
})



addModule('virtuoso', 'Virtuoso: if want to run own SPARQL server locally', lambda {
  updateGit('https://github.com/openlink/virtuoso-opensource')
  # Run this command to compile:
  #system "cd virtuoso-opensource && ./autogen.sh && ./configure --prefix=$PWD/install && make && make install" or exit 1
})

addModule('fullfreebase-ttl', 'Freebase (ttl file)', lambda {
  # This is just for your reference.  It is not directly used by SEMPRE.
  pull('/u/nlp/data/semparse/scr/freebase/state/execs/93.exec/0.ttl.bz2', 'fb_data/93.exec', {:symlink => true})
})

addModule('fullfreebase-vdb', 'Freebase (Virtuoso database)', lambda {
  # Virtuoso index of 0.ttl above.  This is read (and written) by Virtuoso.
  pull('/u/nlp/data/semparse/scr/freebase/state/execs/93.exec/vdb.tar.bz2', 'fb_data/93.exec', {:symlink => true})
  # You need to unzip this yourself and move these files to the right place.
})

addModule('fullfreebase-types', 'Freebase types', lambda {
  # Map from mid (e.g., fb:m.02mjmr) to id (e.g., fb:en.barack_obama) (used to link external things like Freebase API search with our internal Freebase)
  pull('/u/nlp/data/semparse/scr/freebase/freebase-rdf-2013-06-09-00-00.canonical-id-map.gz', 'fb_data', {:symlink => true})
  # Map from id to types (used to do type inference on internal entities)
  pull('/u/nlp/data/semparse/scr/freebase/freebase-rdf-2013-06-09-00-00.canonicalized.en-types.gz', 'fb_data', {:symlink => true})
  # You need to unzip these yourself and move these files to the right place.
})

addModule('tables', 'Semantic parsing with execution on tables', lambda {
  # CSV reader
  pull('/u/nlp/data/semparse/resources/opencsv-3.0.jar')
})

addModule('tables-data', 'Data for semantic parsing with execution on tables', lambda {
  pull('/u/nlp/data/semparse/wikitable/data', 'data/tables/', {:symlink => true})
  pull('/u/nlp/data/semparse/wikitable/mturk-trivia-data/csv', 'data/tables/', {:symlink => true})
})


addModule('overnight', 'Creating a parser for multiple domains', lambda {
  # Geo evaluation
  pull('/u/nlp/data/semparse/overnight/geo880.db', 'data/overnight/', {:symlink => true})
  pull('/u/nlp/data/semparse/overnight/geo880/geo880-train.examples', 'data/overnight/', {:symlink => true})
  pull('/u/nlp/data/semparse/overnight/geo880/geo880-test.examples', 'data/overnight/', {:symlink => true})


  # Cache for turking
  pull('/u/nlp/data/semparse/overnight/cache/', 'data/overnight/', {:symlink => true})
  pull('/u/nlp/data/semparse/overnight/layouts/', 'data/overnight/', {:symlink => true})

  # Pull testing code
  pull('/u/nlp/data/semparse/overnight/test/', 'data/overnight/', {:symlink => true})

  # Pull geo880
  pull('/u/nlp/data/semparse/overnight/geo880/geo880.paraphrases.train.superlatives.examples', 'data/overnight/', {:symlink => true})
  pull('/u/nlp/data/semparse/overnight/geo880/geo880.paraphrases.train.superlatives2.examples', 'data/overnight/', {:symlink => true})
  pull('/u/nlp/data/semparse/overnight/geo880/geo880.lexicon', 'data/overnight/', {:symlink => true})
  pull('/u/nlp/data/semparse/overnight/geo880/geo880.predicate.dict', 'data/overnight/', {:symlink => true})

  # Pull dependencies for everything else
  domains = ['geo880', 'regex', 'publications', 'socialnetwork', 'restaurants', 'blocks', 'calendar', 'housing', 'basketball', 'recipes', 'calendarplus']
  domains.each do |domain|
    pull('/u/nlp/data/semparse/overnight/' + domain + '/' + domain + '.paraphrases.train.examples', 'data/overnight/', {:symlink => true})
    pull('/u/nlp/data/semparse/overnight/' + domain + '/' + domain + '.paraphrases.test.examples', 'data/overnight/', {:symlink => true})
    pull('/u/nlp/data/semparse/overnight/' + domain + '/' + domain + '.paraphrases.groups', 'data/overnight/', {:symlink => true})
    pull('/u/nlp/data/semparse/overnight/' + domain + '/' + domain + '.word_alignments.berkeley', 'data/overnight/', {:symlink => true})
    pull('/u/nlp/data/semparse/overnight/' + domain + '/' + domain + '.phrase_alignments', 'data/overnight/', {:symlink => true})
    pull('/u/nlp/data/semparse/overnight/' + domain + '/' + domain + '-ppdb.txt', 'data/overnight/', {:symlink => true})
  end

  # Pull the independent sets for calendar
  pull('/u/nlp/data/semparse/overnight/calendar/eval/calendar.test.turk.examples', 'data/overnight/', {:symlink => true})
})

addModule('esslli_2016', 'Data for ESSLLI 2016 semantic parsing class', lambda {
  pull('/u/nlp/data/semparse/esslli_2016', 'data/esslli_2016/', {:symlink => true})
})

addModule('geo880', 'Data, lexicon, grammars and KB for geo880', lambda {
  pull('/u/nlp/data/semparse/geo880/geo880-test.examples', 'data/geo880', {:symlink => true})
  pull('/u/nlp/data/semparse/geo880/geo880-test.preprocessed.examples', 'data/geo880', {:symlink => true})
  pull('/u/nlp/data/semparse/geo880/geo880-train.preprocessed.examples', 'data/geo880', {:symlink => true})
  pull('/u/nlp/data/semparse/geo880/geo880.grammar', 'data/geo880', {:symlink => true})
  pull('/u/nlp/data/semparse/geo880/geo880.lexicon', 'data/geo880', {:symlink => true})
  pull('/u/nlp/data/semparse/geo880/geo880.kg', 'data/geo880', {:symlink => true})
  pull('/u/nlp/data/semparse/geo880/geo880.type_hierarchy', 'data/geo880', {:symlink => true})
})

# Community server for voxelurn
addModule('community', 'Community Server', lambda {
  exec('./community-server/install-deps.py')
})
############################################################

if ARGV.size == 0
  puts "#{$0} <module-1> ... <module-n>"
  puts
  puts "Modules:"
  $modules.each { |name,description,func|
    puts "  #{name}: #{description}"
  }
  puts
  puts "Internal use (Stanford NLP only):"
  puts "  #{$0} -l <module-1> ...: Get the files from the local Stanford NLP server instead"
  puts "  #{$0} -l -r <module-1> ...: Release to the public www directory on the server"
end

$modules.each { |name,description,func|
  if ARGV.index(name)
    puts "===== Downloading #{name}: #{description}"
    func.call
  end
}<|MERGE_RESOLUTION|>--- conflicted
+++ resolved
@@ -157,15 +157,11 @@
    'stanford-corenlp-3.6.0-models.jar' => 'stanford-corenlp-models.jar',
    'stanford-corenlp-caseless-2015-04-20-models.jar' => 'stanford-corenlp-caseless-models.jar',
    'joda-time.jar' => 'joda-time.jar',
-<<<<<<< HEAD
-   'jollyday.jar' => 'jollyday.jar'}.each { |key, value|
-=======
    'jollyday.jar' => 'jollyday.jar',
    'ejml-0.23.jar' => 'ejml.jar',
    'slf4j-api.jar' => 'slf4j-api.jar',
    'slf4j-simple.jar' => 'slf4j-simple.jar',
   }.each { |key, value|
->>>>>>> ff129650
     system "ln -sfv stanford-corenlp-full-2015-12-09/#{key} lib/#{value}" or exit 1
   }
 })
@@ -185,12 +181,8 @@
    'stanford-corenlp-3.2.0-models.jar' => 'stanford-corenlp-models.jar',
    'stanford-corenlp-caseless-2013-06-07-models.jar' => 'stanford-corenlp-caseless-models.jar',
    'joda-time.jar' => 'joda-time.jar',
-<<<<<<< HEAD
-   'jollyday.jar' => 'jollyday.jar'}.each { |key, value|
-=======
    'jollyday.jar' => 'jollyday.jar'
   }.each { |key, value|
->>>>>>> ff129650
     system "ln -sfv stanford-corenlp-full-2013-06-20/#{key} lib/#{value}" or exit 1
   }
 })
