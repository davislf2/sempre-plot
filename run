--- conflicted
+++ resolved
@@ -648,18 +648,11 @@
     'dump' => 'edu.stanford.nlp.sempre.tables.serialize.SerializedDumper',
     'load' => l('edu.stanford.nlp.sempre.tables.serialize.SerializedLoader', let(:parser, 'serialized')),
     'stats' => 'edu.stanford.nlp.sempre.tables.test.TableStatsComputer',
-<<<<<<< HEAD
-    'ann-data' => 'edu.stanford.nlp.sempre.tables.serialize.AnnotatedDatasetGenerator',
-    'ann-table' => 'edu.stanford.nlp.sempre.tables.serialize.AnnotatedTableGenerator',
-    'alter' => l('edu.stanford.nlp.sempre.tables.alter.BatchTableAlterer', let(:parser, 'serialized')),
-    'alter-ex' => l('edu.stanford.nlp.sempre.tables.alter.AlteredTablesExecutor', let(:parser, 'serialized')),
-=======
     'tag-data' => 'edu.stanford.nlp.sempre.tables.serialize.TaggedDatasetGenerator',
     'tag-table' => 'edu.stanford.nlp.sempre.tables.serialize.TaggedTableGenerator',
     'alter' => l('edu.stanford.nlp.sempre.tables.alter.BatchTableAlterer', let(:parser, 'serialized')),
     'alter-ex' => l('edu.stanford.nlp.sempre.tables.alter.AlteredTablesExecutor', let(:parser, 'serialized')),
     'filter' => 'edu.stanford.nlp.sempre.tables.serialize.DumpFilterer',
->>>>>>> ff129650
   }),
   # Fig parameters
   selo(:cldir, 'execDir', '_OUTPATH_', 'output'),
@@ -895,18 +888,9 @@
       'none' => l(),
       'train' => o('Dataset.inPaths', "train,#{baseDir}training.examples"),
       # Pristine test test
-<<<<<<< HEAD
-      'test' => l(
-        o('Dataset.inPaths',
-          "train,#{baseDir}training.examples",
-          "test,#{baseDir}pristine-unseen-tables.examples"),
-        o('Dataset.trainFrac', 1), o('Dataset.devFrac', 0),
-      nil),
-=======
       'test' => o('Dataset.inPaths',
         "train,#{baseDir}training.examples",
         "test,#{baseDir}pristine-unseen-tables.examples"),
->>>>>>> ff129650
       # @data=annotated can be used with @class=check only
       'annotated' => o('Dataset.inPaths', "train,#{baseDir}annotated-all.examples"),
       'before300' => o('Dataset.inPaths', "train,#{baseDir}training-before300.examples"),
