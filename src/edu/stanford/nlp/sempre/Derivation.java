--- conflicted
+++ resolved
@@ -54,12 +54,10 @@
   // Floating cell information
   // TODO(yushi): make fields final
   public String canonicalUtterance;
-<<<<<<< HEAD
   private boolean[] anchoredTokens;   // Tokens which anchored rules are defined on
   public boolean allAnchored = true;
-=======
   private int[] numAnchors;     // Number of times each token was anchored
->>>>>>> 423adfeb
+
 
   // If this derivation is composed of other derivations
   public final Rule rule;  // Which rule was used to produce this derivation?  Set to nullRule if not.
@@ -82,7 +80,7 @@
   // Information for scoring
   private final FeatureVector localFeatureVector;  // Features
   double score = Double.NaN;  // Weighted combination of features
-  public double prob = Double.NaN;  // Probability (normalized exp of score).
+
 
   // Used during parsing (by FeatureExtractor, SemanticFn) to cache arbitrary
   // computation across different sub-Derivations.
@@ -98,13 +96,12 @@
 
   // Number in [0, 1] denoting how correct the value is.
   public double compatibility = Double.NaN;
-<<<<<<< HEAD
+  
   // Probability (normalized exp of score).
   public double prob = Double.NaN;
-  //Probability (normalized exp of score).
+  // Probability after pragmatics
   public double pragmatic_prob = Double.NaN;
-=======
->>>>>>> 423adfeb
+
 
   // Miscellaneous statistics
   int maxBeamPosition = -1;  // Lowest position that this tree or any of its children is on the beam (after sorting)
@@ -504,13 +501,6 @@
         child.clearTempState();
   }
 
-<<<<<<< HEAD
-  // Compute anchoredTokens and return the result
-  // anchoredTokens[>= anchoredTokens.length] are False by default
-  public boolean[] getAnchoredTokens() {
-
-    if (anchoredTokens == null) {
-=======
   /**
    * Return an int array numAnchors where numAnchors[i] is
    * the number of times we anchored on token i.
@@ -519,7 +509,6 @@
    */
   public int[] getNumAnchors() {
     if (numAnchors == null) {
->>>>>>> 423adfeb
       if (rule.isAnchored()) {
         numAnchors = new int[end];
         for (int i = start; i < end; i++) numAnchors[i] = 1;
