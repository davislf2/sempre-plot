--- conflicted
+++ resolved
@@ -37,16 +37,12 @@
 
   // What we should try to predict.
   @JsonProperty public Formula targetFormula;  // Logical form (e.g., database query)
-<<<<<<< HEAD
   @JsonProperty public Value targetValue;  // Denotation (e.g., answer)
   @JsonProperty public int NBestInd = -1;  // Position on the NBEST list
   @JsonProperty public String timeStamp;
   @JsonProperty public String definition;
-=======
   public List<Formula> alternativeFormulas;    // Alternative logical form (less canonical)
-  @JsonProperty public Value targetValue;      // Denotation (e.g., answer)
-
->>>>>>> 423adfeb
+
   //// Information after preprocessing (e.g., tokenization, POS tagging, NER, syntactic parsing, etc.).
   public LanguageInfo languageInfo = null;
 
@@ -214,17 +210,13 @@
         ex.predDerivations = new ArrayList<>();
         for (int j = 1; j < arg.children.size(); j++)
           ex.predDerivations.add(derivationFromLispTree(arg.child(j)));
-<<<<<<< HEAD
-      } else if (!Sets.newHashSet("id", "utterance", "targetFormula", "targetValue", 
-          "targetValues", "context", "original", "timeStamp", "NBestInd", "definition").contains(label)) {
-=======
       } else if ("rawDerivations".equals(label) || "derivations".equals(label)) {
         // Unfeaturized
         ex.predDerivations = new ArrayList<>();
         for (int j = 1; j < arg.children.size(); j++)
           ex.predDerivations.add(rawDerivationFromLispTree(arg.child(j)));
-      } else if (!Sets.newHashSet("id", "utterance", "targetFormula", "targetValue", "targetValues", "context", "original").contains(label)) {
->>>>>>> 423adfeb
+      } else if (!Sets.newHashSet("id", "utterance", "targetFormula", "targetValue", 
+          "targetValues", "context", "original", "timeStamp", "NBestInd", "definition").contains(label)) {
         throw new RuntimeException("Invalid example argument: " + arg);
       }
     }
