--- conflicted
+++ resolved
@@ -26,14 +26,10 @@
     @Option(gloss = "Whether to convert NumberValue to int/double") public boolean convertNumberValues = true;
     @Option(gloss = "Print stack trace on exception") public boolean printStackTrace = false;
     // the actual function will be called with the current ContextValue as its last argument if marked by contextPrefix
-<<<<<<< HEAD
     @Option(gloss = "Formula in the grammar whose name startsWith contextPrefix is context sensitive") 
     public String contextPrefix = "context:";
-    @Option(gloss = "Reduce verbosity by appending, for example, edu.stanford.nlp.sempre to java calls")
+    @Option(gloss = "Reduce verbosity by automatically appending, for example, edu.stanford.nlp.sempre to java calls")
     public String classPathPrefix = "edu.stanford.nlp.sempre";
-=======
-    @Option(gloss = "Formula in the grammar whose name startsWith @ is context sensitive")  public String contextPrefix = "@";
->>>>>>> 423adfeb
   }
   public static Options opts = new Options();
 
@@ -165,11 +161,7 @@
   public Response execute(Formula formula, ContextValue context) {
     // We can do beta reduction here since macro substitution preserves the
     // denotation (unlike for lambda DCS).
-<<<<<<< HEAD
-    formula = Formulas.betaReduction(formula);    
-=======
     formula = Formulas.betaReduction(formula);
->>>>>>> 423adfeb
     try {
       return new Response(toValue(processFormula(formula, context)));
     } catch (Exception e) {
@@ -179,46 +171,28 @@
     }
   }
 
-<<<<<<< HEAD
-  private Object processFormula(Formula formula,ContextValue contexValue) {
-=======
+
   private Object processFormula(Formula formula, ContextValue context) {
->>>>>>> 423adfeb
     if (formula instanceof ValueFormula)  // Unpack value and convert to object (e.g., for ints)
       return toObject(((ValueFormula) formula).value);
 
     if (formula instanceof CallFormula) {  // Invoke the function.
       // Recurse
       CallFormula call = (CallFormula) formula;
-<<<<<<< HEAD
-      Object func = processFormula(call.func, contexValue);
-      List<Object> args = Lists.newArrayList();
-      for (Formula arg : call.args) {
-        args.add(processFormula(arg, contexValue));
-=======
       Object func = processFormula(call.func, context);
       List<Object> args = Lists.newArrayList();
       for (Formula arg : call.args) {
         args.add(processFormula(arg, context));
->>>>>>> 423adfeb
       }
 
       if (!(func instanceof NameValue))
         throw new RuntimeException("Invalid func: " + call.func + " => " + func);
 
       String id = ((NameValue) func).id;
-<<<<<<< HEAD
-      if (id.startsWith(opts.contextPrefix)) {
-        args.add(contexValue);
-        id = id.substring(opts.contextPrefix.length());
-      }
-      
-=======
       if (id.indexOf(opts.contextPrefix) != -1) {
         args.add(context);
         id = id.replace(opts.contextPrefix, "");
       }
->>>>>>> 423adfeb
       id = MapUtils.get(shortcuts, id, id);
       
       // classPathPrefix, like edu.stanford.nlp.sempre.interactive
