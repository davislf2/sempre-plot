package edu.stanford.nlp.sempre;

import com.google.common.base.Joiner;
import com.google.common.collect.Maps;

import edu.stanford.nlp.sempre.Master.Response;
import edu.stanford.nlp.sempre.interactive.GrammarInducer;
import edu.stanford.nlp.sempre.interactive.PragmaticListener;
import fig.basic.*;
import fig.exec.Execution;

import java.io.PrintWriter;
import java.nio.file.Paths;
import java.util.ArrayList;
import java.util.HashMap;
import java.util.HashSet;
import java.util.List;
import java.util.Map;
import java.util.Set;

/**
 * The main learning loop.  Goes over a dataset multiple times, calling the
 * parser and updating parameters.
 *
 * @author Percy Liang
 */
public class Learner {
  public static class Options {
    @Option(gloss = "Number of iterations to train")
    public int maxTrainIters = 0;

    @Option(gloss = "When using mini-batch updates for SGD, this is the batch size")
    public int batchSize = 1;  // Default is SGD

    @Option(gloss = "Write predDerivations to examples file (huge)")
    public boolean outputPredDerivations = false;

    @Option(gloss = "Dump all features and compatibility scores")
    public boolean dumpFeaturesAndCompatibility = false;

    @Option(gloss = "Whether to add feedback")
    public boolean addFeedback = false;
    @Option(gloss = "Whether to sort on feedback")
    public boolean sortOnFeedback = true;

    @Option(gloss = "Verbosity") public int verbose = 0;

    @Option(gloss = "Initialize with these parameters")
    public List<Pair<String, Double>> initialization;

    @Option(gloss = "Whether to update weights")
    public boolean updateWeights = true;
    @Option(gloss = "Whether to check gradient")
    public boolean checkGradient = false;
<<<<<<< HEAD
    
    @Option(gloss = "count correct examples in an online fashion")
    public boolean onlineEvaluation = false;
    public boolean skipSeen = false;
=======

    @Option(gloss = "Whether to skip the 'train' group in the last iteration and non-'train' groups in other iterations")
    public boolean skipUnnecessaryGroups = false;

    @Option(gloss = "Number of threads to parallelize")
    public int numParallelThreads = 1;
>>>>>>> 423adfeb
  }
  public static Options opts = new Options();

  private Parser parser;
  private final Params params;
  private final Dataset dataset;
  private final PrintWriter eventsOut;  // For printing a machine-readable log
  private final List<SemanticFn> semFuncsToUpdate;

  public Learner(Parser parser, Params params, Dataset dataset) {
    this.parser = parser;
    this.params = params;
    this.dataset = dataset;
    this.eventsOut = IOUtils.openOutAppendEasy(Execution.getFile("learner.events"));
    if (opts.initialization != null && this.params.isEmpty())
      this.params.init(opts.initialization);

    // Collect all semantic functions to update.
    semFuncsToUpdate = new ArrayList<>();
    for (Rule rule : parser.grammar.getRules()) {
      SemanticFn currSemFn = rule.getSem();
      boolean toAdd = true;
      for (SemanticFn semFuncToUpdate : semFuncsToUpdate) {
        if (semFuncToUpdate.getClass().equals(currSemFn.getClass())) {
          toAdd = false;
          break;
        }
      }
      if (toAdd)
        semFuncsToUpdate.add(currSemFn);
    }
  }

  public void learn() {
    learn(opts.maxTrainIters, Maps.newHashMap());
  }

  /**
   * @param evaluations Evaluations per iteration per group.
   */
  public void learn(int numIters, Map<String, List<Evaluation>> evaluations) {
    LogInfo.begin_track("Learner.learn()");
    // if when we start we have parameters already - need to sort the semantic functions.
    if (!params.isEmpty())
      sortOnFeedback();
    // For each iteration, go through the groups and parse (updating if train).
    for (int iter = 0; iter <= numIters; iter++) {
      if (opts.onlineEvaluation && iter==numIters) break;
      
      LogInfo.begin_track("Iteration %s/%s", iter, numIters);
      Execution.putOutput("iter", iter);

      // Averaged over all iterations
      // Group -> evaluation for that group.
      Map<String, Evaluation> meanEvaluations = Maps.newHashMap();
      // Clear
      for (String group : dataset.groups())
        meanEvaluations.put(group, new Evaluation());

      // Test and train
      for (String group : dataset.groups()) {
        // boolean isDef = group.startsWith("def");
        boolean lastIter = (iter == numIters);
<<<<<<< HEAD
        // Don't train on last iteration
        boolean updateWeights = opts.updateWeights && group.startsWith("train") && !lastIter;
        
        Evaluation eval = processExamples(
                iter,
                group,
                dataset.examples(group),
                updateWeights);
=======
        boolean updateWeights = opts.updateWeights && group.equals("train") && !lastIter;  // Don't train on last iteration
        if (opts.skipUnnecessaryGroups) {
          if ((group.equals("train") && lastIter) || (!group.equals("train") && !lastIter))
            continue;
        }
        // Allow the parser to change behavior based on current group and iteration
        parser.onBeginDataGroup(iter, numIters, group);
        Evaluation eval = processExamples(iter, group, dataset.examples(group), updateWeights);
>>>>>>> 423adfeb
        MapUtils.addToList(evaluations, group, eval);
        meanEvaluations.get(group).add(eval);
        StopWatchSet.logStats();
        writeParams(iter);
      }
<<<<<<< HEAD
      
      // Write out parameters
      String path = Execution.getFile("params." + iter);
      if (path != null) {
        params.write(path);
        Utils.systemHard("ln -sf params." + iter + " " + Execution.getFile("params"));
      }

=======
>>>>>>> 423adfeb
      LogInfo.end_track();
    }
    LogInfo.end_track();
  }

  private void writeParams(int iter) {
    String path = Execution.getFile("params." + iter);
    if (path != null) {
      params.write(path);
      Utils.systemHard("ln -sf params." + iter + " " + Execution.getFile("params"));
    }
  }

  public void onlineLearnExample(Example ex) {
    LogInfo.begin_track("onlineLearnExample: %s derivations", ex.predDerivations.size());
    HashMap<String, Double> counts = new HashMap<>();
    for (Derivation deriv : ex.predDerivations)
      deriv.compatibility = parser.valueEvaluator.getCompatibility(ex.targetValue, deriv.value);
    ParserState.computeExpectedCounts(ex.predDerivations, counts);
    params.update(counts);
    if (Master.opts.bePragmatic) {
      parseExample(params, ex, false);
      this.params.pragmaticListener.addExample(ex);
    }
    LogInfo.end_track();
  }

  private Evaluation processExamples(int iter, String group,
      List<Example> examples, boolean computeExpectedCounts) {
    Evaluation evaluation = new Evaluation();
    Set<String> seen = new HashSet<>();
    if (examples.size() == 0)
      return evaluation;

    final String prefix = "iter=" + iter + "." + group;

    Execution.putOutput("group", group);
    LogInfo.begin_track_printAll(
        "Processing %s: %s examples", prefix, examples.size());
    LogInfo.begin_track("Examples");
<<<<<<< HEAD
    
    Map<String, Double> counts = new HashMap<>();
    int batchSize = 0;
    for (int e = 0; e < examples.size(); e++) {
      Example ex = examples.get(e);
      LogInfo.begin_track_printAll(
              "%s: example %s/%s: %s", prefix, e, examples.size(), ex.id);
      ex.log();
      Execution.putOutput("example", e);

      ParserState state = parseExample(params, ex, computeExpectedCounts);
      // interactive stuff
      addToAutocomplete(ex, params);
      if (ex.definition!=null && ex.definition.length() > 0 && state instanceof BeamParserState) { 
          ex.chart = ((BeamParserState)state).getChart().clone();
          
          List<Rule> newRules = induceGrammar(ex, ex.definition, parser, params);
          params.inducedRules.addAll(newRules);
          for (Rule rule : newRules) {
            parser.grammar.addRule(rule);
            parser.addRule(rule);
          }
      }
      
      if (computeExpectedCounts) {
        if (opts.checkGradient) {
          LogInfo.begin_track("Checking gradient");
          checkGradient(ex, state);
          LogInfo.end_track();
=======

    if (opts.numParallelThreads > 1) {
      // Parallelize!
      Parallelizer<Example> paral = new Parallelizer<>(opts.numParallelThreads);
      LearnerParallelProcessor processor = new LearnerParallelProcessor(
          parser, params, prefix, computeExpectedCounts, evaluation);
      LogInfo.begin_threads();
      paral.process(examples, processor);
      LogInfo.end_threads();

    } else {
      // Original code (single-threaded)

      Map<String, Double> counts = new HashMap<>();
      int batchSize = 0;
      for (int e = 0; e < examples.size(); e++) {

        Example ex = examples.get(e);

        LogInfo.begin_track_printAll(
            "%s: example %s/%s: %s", prefix, e, examples.size(), ex.id);
        ex.log();
        Execution.putOutput("example", e);

        ParserState state = parseExample(params, ex, computeExpectedCounts);
        if (computeExpectedCounts) {
          if (opts.checkGradient) {
            LogInfo.begin_track("Checking gradient");
            checkGradient(ex, state);
            LogInfo.end_track();
          }

          SempreUtils.addToDoubleMap(counts, state.expectedCounts);

          batchSize++;
          if (batchSize >= opts.batchSize) {
            // Gathered enough examples, update parameters
            updateWeights(counts);
            batchSize = 0;
          }
        }

        LogInfo.logs("Current: %s", ex.evaluation.summary());
        evaluation.add(ex.evaluation);
        LogInfo.logs("Cumulative(%s): %s", prefix, evaluation.summary());

        printLearnerEventsIter(ex, iter, group);
        LogInfo.end_track();
        if (opts.addFeedback && computeExpectedCounts)
          addFeedback(ex);

        // Write out examples and predictions
        if (opts.outputPredDerivations && Builder.opts.parser.equals("FloatingParser")) {
          ExampleUtils.writeParaphraseSDF(iter, group, ex, opts.outputPredDerivations);
>>>>>>> 423adfeb
        }

        // To save memory
        ex.predDerivations.clear();
      }
<<<<<<< HEAD
      // }

      
      LogInfo.logs("Current: %s", ex.evaluation.summary());
      if (!(opts.skipSeen && seen.contains(ex.utterance))) {
        evaluation.add(ex.evaluation);
        seen.add(ex.utterance);
      }
      LogInfo.logs("Cumulative(%s): %s", prefix, evaluation.summary());

      printLearnerEventsIter(ex, iter, group);
      LogInfo.end_track();
      if (opts.addFeedback && computeExpectedCounts)
        addFeedback(ex);

      // Write out examples and predictions
      if (opts.outputPredDerivations && Builder.opts.parser.equals("FloatingParser")) {
        ExampleUtils.writeParaphraseSDF(iter, group, ex, opts.outputPredDerivations);
      }
      
      if (Master.opts.bePragmatic) {
        if (opts.batchSize!=1) throw new RuntimeException("pragmatic batch learning is not supported.");
        parseExample(params, ex, true);
        this.params.pragmaticListener.addExample(ex);
      }
=======

      if (computeExpectedCounts && batchSize > 0)
        updateWeights(counts);
>>>>>>> 423adfeb

    }

    params.finalizeWeights();
    if (opts.sortOnFeedback && computeExpectedCounts)
      sortOnFeedback();

    LogInfo.end_track();
    logEvaluationStats(evaluation, prefix);
    evaluation.putOutput(prefix.replace('.', '-'));
    printLearnerEventsSummary(evaluation, iter, group);
    ExampleUtils.writeEvaluationSDF(iter, group, evaluation, examples.size());
    LogInfo.end_track();
    return evaluation;
  }

  private void checkGradient(Example ex, ParserState state) {
    double eps = 1e-2;
    for (String feature : state.expectedCounts.keySet()) {
      LogInfo.begin_track("feature=%s", feature);
      double computedGradient = state.expectedCounts.get(feature);
      Params perturbedParams = this.params.copyParams();
      perturbedParams.getWeights().put(feature, perturbedParams.getWeight(feature) + eps);
      ParserState perturbedState = parseExample(perturbedParams, ex, true);
      double checkedGradient = (perturbedState.objectiveValue - state.objectiveValue) / eps;
      LogInfo.logs("Learner.checkGradient(): weight=%s, pertWeight=%s, obj=%s, pertObj=%s, feature=%s, computed=%s, checked=%s, diff=%s",
              params.getWeight(feature), perturbedParams.getWeight(feature),
              state.objectiveValue, perturbedState.objectiveValue,
              feature,
              computedGradient, checkedGradient, Math.abs(checkedGradient - computedGradient));
      LogInfo.end_track();
    }
  }

  private void sortOnFeedback() {
    for (SemanticFn semFn : semFuncsToUpdate) {
      semFn.sortOnFeedback(parser.getSearchParams(params));
    }
  }

  private void addFeedback(Example ex) {
    for (SemanticFn semFn : semFuncsToUpdate) {
      semFn.addFeedback(ex);
    }
  }

  private ParserState parseExample(Params params, Example ex, boolean computeExpectedCounts) {
    StopWatchSet.begin("Parser.parse");
    ParserState res = this.parser.parse(params, ex, computeExpectedCounts);
    StopWatchSet.end();
    return res;
  }

  private void updateWeights(Map<String, Double> counts) {
    StopWatchSet.begin("Learner.updateWeights");
    LogInfo.begin_track("Updating learner weights");
    double sum = 0;
    for (double v : counts.values()) sum += v * v;
    if (opts.verbose >= 2)
      SempreUtils.logMap(counts, "gradient");
    LogInfo.logs("L2 norm: %s", Math.sqrt(sum));
    params.update(counts);
    if (opts.verbose >= 2)
      params.log();
    counts.clear();
    LogInfo.end_track();
    StopWatchSet.end();
  }

  // Print summary over all examples
  private void logEvaluationStats(Evaluation evaluation, String prefix) {
    LogInfo.logs("Stats for %s: %s", prefix, evaluation.summary());
    // evaluation.add(LexiconFn.lexEval);
    evaluation.logStats(prefix);
    evaluation.putOutput(prefix);
  }

  private void printLearnerEventsIter(Example ex, int iter, String group) {
    if (eventsOut == null)
      return;
    List<String> fields = new ArrayList<>();
    fields.add("iter=" + iter);
    fields.add("group=" + group);
    fields.add("utterance=" + ex.utterance);
    fields.add("targetValue=" + ex.targetValue);
    if (ex.predDerivations.size() > 0) {
      Derivation deriv = ex.predDerivations.get(0);
      fields.add("predValue=" + deriv.value);
      fields.add("predFormula=" + deriv.formula);
    }
    fields.add(ex.evaluation.summary("\t"));
    eventsOut.println(Joiner.on('\t').join(fields));
    eventsOut.flush();

    // Print out features and the compatibility across all the derivations
    if (opts.dumpFeaturesAndCompatibility) {
      for (Derivation deriv : ex.predDerivations) {
        fields = new ArrayList<>();
        fields.add("iter=" + iter);
        fields.add("group=" + group);
        fields.add("utterance=" + ex.utterance);
        Map<String, Double> features = new HashMap<>();
        deriv.incrementAllFeatureVector(1, features);
        for (String f : features.keySet()) {
          double v = features.get(f);
          fields.add(f + "=" + v);
        }
        fields.add("comp=" + deriv.compatibility);
        eventsOut.println(Joiner.on('\t').join(fields));
      }
    }
  }

  private void printLearnerEventsSummary(Evaluation evaluation,
                                         int iter,
                                         String group) {
    if (eventsOut == null) {
      return;
    }
    List<String> fields = new ArrayList<>();
    fields.add("iter=" + iter);
    fields.add("group=" + group);
    fields.add(evaluation.summary("\t"));
    eventsOut.println(Joiner.on('\t').join(fields));
    eventsOut.flush();
  }
  
  public static boolean addToAutocomplete(Example ex, Params params) {
    int num = ex.predDerivations.size();
    // i guess or if it's in core
    if (num > 0) {
      params.autocompleteTrie.add(ex.getTokens());
      LogInfo.logs("added %s to trie %s", ex.getTokens(), params.autocompleteTrie.toLispTree(1));
      return true;
    }
    return false;
  }
  
  static List<Rule> induceGrammar(Example origEx, String def, Parser parser, Params params) {
    Example.Builder b = new Example.Builder();
    b.setUtterance(def);
    b.setNBestInd(0);
    LogInfo.logs("Currrent definition is %s", def);
    
    Example ex = b.createExample();
    ex.preprocess();
    
    // Parse!
    parser.parse(params, ex, false);
    addToAutocomplete(ex, params);
    GrammarInducer grammarInducer = new GrammarInducer(origEx, ex);
    List<Rule> inducedRules = grammarInducer.getRules();
    
    return inducedRules;
  }
  
  
}<|MERGE_RESOLUTION|>--- conflicted
+++ resolved
@@ -52,19 +52,16 @@
     public boolean updateWeights = true;
     @Option(gloss = "Whether to check gradient")
     public boolean checkGradient = false;
-<<<<<<< HEAD
     
     @Option(gloss = "count correct examples in an online fashion")
     public boolean onlineEvaluation = false;
     public boolean skipSeen = false;
-=======
 
     @Option(gloss = "Whether to skip the 'train' group in the last iteration and non-'train' groups in other iterations")
     public boolean skipUnnecessaryGroups = false;
 
     @Option(gloss = "Number of threads to parallelize")
     public int numParallelThreads = 1;
->>>>>>> 423adfeb
   }
   public static Options opts = new Options();
 
@@ -128,16 +125,7 @@
       for (String group : dataset.groups()) {
         // boolean isDef = group.startsWith("def");
         boolean lastIter = (iter == numIters);
-<<<<<<< HEAD
-        // Don't train on last iteration
-        boolean updateWeights = opts.updateWeights && group.startsWith("train") && !lastIter;
-        
-        Evaluation eval = processExamples(
-                iter,
-                group,
-                dataset.examples(group),
-                updateWeights);
-=======
+
         boolean updateWeights = opts.updateWeights && group.equals("train") && !lastIter;  // Don't train on last iteration
         if (opts.skipUnnecessaryGroups) {
           if ((group.equals("train") && lastIter) || (!group.equals("train") && !lastIter))
@@ -146,23 +134,12 @@
         // Allow the parser to change behavior based on current group and iteration
         parser.onBeginDataGroup(iter, numIters, group);
         Evaluation eval = processExamples(iter, group, dataset.examples(group), updateWeights);
->>>>>>> 423adfeb
         MapUtils.addToList(evaluations, group, eval);
         meanEvaluations.get(group).add(eval);
         StopWatchSet.logStats();
         writeParams(iter);
       }
-<<<<<<< HEAD
-      
-      // Write out parameters
-      String path = Execution.getFile("params." + iter);
-      if (path != null) {
-        params.write(path);
-        Utils.systemHard("ln -sf params." + iter + " " + Execution.getFile("params"));
-      }
-
-=======
->>>>>>> 423adfeb
+
       LogInfo.end_track();
     }
     LogInfo.end_track();
@@ -203,37 +180,6 @@
     LogInfo.begin_track_printAll(
         "Processing %s: %s examples", prefix, examples.size());
     LogInfo.begin_track("Examples");
-<<<<<<< HEAD
-    
-    Map<String, Double> counts = new HashMap<>();
-    int batchSize = 0;
-    for (int e = 0; e < examples.size(); e++) {
-      Example ex = examples.get(e);
-      LogInfo.begin_track_printAll(
-              "%s: example %s/%s: %s", prefix, e, examples.size(), ex.id);
-      ex.log();
-      Execution.putOutput("example", e);
-
-      ParserState state = parseExample(params, ex, computeExpectedCounts);
-      // interactive stuff
-      addToAutocomplete(ex, params);
-      if (ex.definition!=null && ex.definition.length() > 0 && state instanceof BeamParserState) { 
-          ex.chart = ((BeamParserState)state).getChart().clone();
-          
-          List<Rule> newRules = induceGrammar(ex, ex.definition, parser, params);
-          params.inducedRules.addAll(newRules);
-          for (Rule rule : newRules) {
-            parser.grammar.addRule(rule);
-            parser.addRule(rule);
-          }
-      }
-      
-      if (computeExpectedCounts) {
-        if (opts.checkGradient) {
-          LogInfo.begin_track("Checking gradient");
-          checkGradient(ex, state);
-          LogInfo.end_track();
-=======
 
     if (opts.numParallelThreads > 1) {
       // Parallelize!
@@ -259,6 +205,19 @@
         Execution.putOutput("example", e);
 
         ParserState state = parseExample(params, ex, computeExpectedCounts);
+        // training for definitions for interative stuff
+        addToAutocomplete(ex, params);
+        if (ex.definition!=null && ex.definition.length() > 0 && state instanceof BeamParserState) { 
+            ex.chart = ((BeamParserState)state).getChart().clone();
+            
+            List<Rule> newRules = induceGrammar(ex, ex.definition, parser, params);
+            params.inducedRules.addAll(newRules);
+            for (Rule rule : newRules) {
+              parser.grammar.addRule(rule);
+              parser.addRule(rule);
+            }
+        }
+        
         if (computeExpectedCounts) {
           if (opts.checkGradient) {
             LogInfo.begin_track("Checking gradient");
@@ -288,44 +247,18 @@
         // Write out examples and predictions
         if (opts.outputPredDerivations && Builder.opts.parser.equals("FloatingParser")) {
           ExampleUtils.writeParaphraseSDF(iter, group, ex, opts.outputPredDerivations);
->>>>>>> 423adfeb
+        }
+        
+        // pragmatics for interative stuff
+        if (Master.opts.bePragmatic) {
+          if (opts.batchSize!=1) throw new RuntimeException("pragmatic batch learning is not supported.");
+          parseExample(params, ex, true);
+          this.params.pragmaticListener.addExample(ex);
         }
 
         // To save memory
         ex.predDerivations.clear();
       }
-<<<<<<< HEAD
-      // }
-
-      
-      LogInfo.logs("Current: %s", ex.evaluation.summary());
-      if (!(opts.skipSeen && seen.contains(ex.utterance))) {
-        evaluation.add(ex.evaluation);
-        seen.add(ex.utterance);
-      }
-      LogInfo.logs("Cumulative(%s): %s", prefix, evaluation.summary());
-
-      printLearnerEventsIter(ex, iter, group);
-      LogInfo.end_track();
-      if (opts.addFeedback && computeExpectedCounts)
-        addFeedback(ex);
-
-      // Write out examples and predictions
-      if (opts.outputPredDerivations && Builder.opts.parser.equals("FloatingParser")) {
-        ExampleUtils.writeParaphraseSDF(iter, group, ex, opts.outputPredDerivations);
-      }
-      
-      if (Master.opts.bePragmatic) {
-        if (opts.batchSize!=1) throw new RuntimeException("pragmatic batch learning is not supported.");
-        parseExample(params, ex, true);
-        this.params.pragmaticListener.addExample(ex);
-      }
-=======
-
-      if (computeExpectedCounts && batchSize > 0)
-        updateWeights(counts);
->>>>>>> 423adfeb
-
     }
 
     params.finalizeWeights();
