--- conflicted
+++ resolved
@@ -54,7 +54,7 @@
     public int autocompleteCount = 5;
     @Option(gloss = "only allow interactive commands")
     public boolean onlyInteractive = false;
-    
+
   }
 
   public static Options opts = new Options();
@@ -198,7 +198,7 @@
   public Response processQuery(Session session, String line) {
     line = line.trim();
     Response response = new Response();
-    
+
     if (!line.startsWith("(:") && opts.onlyInteractive)
       response.lines.add("command disabled for security: " + line);
 
@@ -216,7 +216,7 @@
     // Clean up
     // for (String outLine : stringOut.toString().split("\n"))
     //  response.lines.add(outLine);
-    
+
     // Log interaction to disk
     if (!Strings.isNullOrEmpty(opts.logPath)) {
       PrintWriter out;
@@ -267,12 +267,7 @@
     Learner.addToAutocomplete(ex, builder.params);
 
     response.ex = ex;
-<<<<<<< HEAD
-
-    ex.log();
-=======
     ex.logWithoutContext();
->>>>>>> 3ed286f5
     if (ex.predDerivations.size() > 0) {
       response.candidateIndex = 0;
       printDerivation(response.getDerivation());
@@ -421,44 +416,49 @@
       } else {
         session.context = new ContextValue(tree);
       }
-<<<<<<< HEAD
-    }
-    
+    } else if (command.equals("loadgraph")) {
+      if (tree.children.size() != 2 || !tree.child(1).isLeaf())
+        throw new RuntimeException("Invalid argument: argument should be a file path");
+      KnowledgeGraph graph = NaiveKnowledgeGraph.fromFile(tree.child(1).value);
+      session.context = new ContextValue(session.context.user, session.context.date,
+        session.context.exchanges, graph);
+    }
+
     // Start of interactive commands
     else if (command.equals(":q")) {
       // Create example
       String utt = tree.children.get(1).value;
       Example ex = exampleFromUtterance(utt, session);
-      
+
       long approxSeq = ex.getLemmaTokens().stream().filter(s -> s.contains(";")).count();
       //if (approxSeq >= 8)
       //  response.lines.add("You are taking many actions in one step, consider defining some of steps as one single step.");
-      
+
       if (utt.length() > ILUtils.opts.maxChars)
         throw new BadInteractionException(String.format("refused to execute: too many characters in one command (current: %d, max: %d)",
             utt.length(), ILUtils.opts.maxChars));
-      
+
       if (approxSeq >= ILUtils.opts.maxSequence)
         throw new BadInteractionException(String.format("refused to execute: too many steps in one command -- consider defining some of steps as one single step.  (current: %d, max: %d)",
             approxSeq, ILUtils.opts.maxSequence));
-      
-      
-      builder.parser.parse(builder.params, ex, false);     
-      
+
+
+      builder.parser.parse(builder.params, ex, false);
+
       if (session.isStatsing()) {
         response.stats.put("type", "q");
         response.stats.put("size", ex.predDerivations!=null? ex.predDerivations.size() : 0);
         response.stats.put("status", GrammarInducer.getParseStatus(ex));
       }
       response.ex = ex;
-      
+
     } else if (command.equals(":qdebug")) {
       // Create example
       String utt = tree.children.get(1).value;
       Example ex = exampleFromUtterance(utt, session);
-            
+
       builder.parser.parse(builder.params, ex, false);
-      
+
       Derivation.opts.showCat = true;
       Derivation.opts.showRules = true;
       for (Derivation d : ex.predDerivations) {
@@ -474,7 +474,7 @@
       }
     } else if (command.equals(":accept")) {
       String utt = tree.children.get(1).value;
-      
+
       List<Formula> targetFormulas = new ArrayList<>();
       try {
         targetFormulas = tree.children.subList(2, tree.children.size()).stream()
@@ -484,19 +484,19 @@
         e.printStackTrace();
         response.lines.add("cannot accept formula: ");
       }
-      
+
       Example ex = exampleFromUtterance(utt, session);
       response.ex = ex;
-      
+
       // Parse!
       ParserState state;
       state = builder.parser.parse(builder.params, ex, true);
       state.ensureExecuted();
-      
-      
+
+
       //Derivation match = ex.predDerivations.stream()
       //    .filter(d -> d.formula.equals(targetFormulaFinal)).findFirst().orElse(null);
-      
+
       int rank = -1;
       Derivation match = null;
       for (int i = 0; i < ex.predDerivations.size(); i++) {
@@ -505,7 +505,7 @@
           rank = i; match = derivi; break;
         }
       }
-      
+
       if (session.isStatsing()) {
         response.stats.put("type", "accept");
         response.stats.put("rank", rank);
@@ -513,19 +513,19 @@
         response.stats.put("size", ex.predDerivations.size());
         response.stats.put("formulas.size", targetFormulas.size());
         response.stats.put("rank", rank);
-        
+
         response.stats.put("len_formula", targetFormulas.get(0).toLispTree().numNodes());
         response.stats.put("len_utterance", ex.getTokens().size());
       }
-      
+
       if (match!=null) {
         LogInfo.logs(":accept successful: %s", response.stats);
-        
+
         if (session.isWritingCitation()) {
           CitationTracker tracker = new CitationTracker(session.id, ex);
           tracker.citeAll(match);
         }
-        
+
         // ex.setTargetValue(match.value); // this is just for logging, not actually used for learning
         if (session.isLearning()) {
           LogInfo.begin_track("Updating parameters");
@@ -539,9 +539,9 @@
         String jsonDef = tree.children.get(2).value;
 
         Ref<Example> refExHead = new Ref<>();
-        List<Rule> inducedRules = ILUtils.induceRulesHelper(command, head, jsonDef, 
+        List<Rule> inducedRules = ILUtils.induceRulesHelper(command, head, jsonDef,
             builder.parser, builder.params, session.id, refExHead);
-        
+
         if (inducedRules.size() > 0) {
           if (session.isLearning()) {
             for (Rule rule : inducedRules) {
@@ -562,7 +562,7 @@
         } else {
           LogInfo.logs("No rule induced for head %s", head);
         }
-        
+
         if (session.isStatsing()) {
           response.stats.put("type", "def");
           response.stats.put("numRules", inducedRules.size());
@@ -612,21 +612,14 @@
         if (session.isStatsing())
           response.stats.put("context-length", tree.children.get(1).toString().length());
       }
-=======
-    } else if (command.equals("loadgraph")) {
-      if (tree.children.size() != 2 || !tree.child(1).isLeaf())
-        throw new RuntimeException("Invalid argument: argument should be a file path");
-      KnowledgeGraph graph = NaiveKnowledgeGraph.fromFile(tree.child(1).value);
-      session.context = new ContextValue(session.context.user, session.context.date,
-        session.context.exchanges, graph);
->>>>>>> 3ed286f5
+
     }
     else {
       LogInfo.log("Invalid command: " + tree);
     }
-    
-  }
-  
+
+  }
+
   private Example exampleFromUtterance(String utt, Session session) {
     Example.Builder b = new Example.Builder();
     b.setId(session.id);
