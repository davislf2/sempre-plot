--- conflicted
+++ resolved
@@ -80,32 +80,6 @@
     return null;
   }
 
-<<<<<<< HEAD
-  static class TemplateStream extends MultipleDerivationStream {
-    Callable callable;
-    private Iterator<Entry<String, String>> templatesIterator;
-
-    public TemplateStream(Callable c) {
-      callable = c;
-      this.templatesIterator = VegaResources.templatesMap.entrySet().stream()
-          .filter(s -> s.getKey().contains(c.childStringValue(0))).iterator();
-    }
-
-    @Override
-    public Derivation createDerivation() {
-      if (!templatesIterator.hasNext()) return null;
-
-      Formula formula = new ValueFormula<>(new NameValue(templatesIterator.next().getKey()));
-      // change to using just the name of the template
-      return new Derivation.Builder()
-          .withCallable(callable)
-          .formula(formula)
-          .createDerivation();
-    }
-  }
-
-=======
->>>>>>> b128a369
   static class JoinStream extends MultipleDerivationStream {
     Callable callable;
     Iterator<Pair<List<String>, JsonValue>> iterator;
